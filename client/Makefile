#-----------------------------------------------------------------------------
# This code is licensed to you under the terms of the GNU GPL, version 2 or,
# at your option, any later version. See the LICENSE.txt file for the text of
# the license.
#-----------------------------------------------------------------------------
include ../common/Makefile.common


CC=gcc
CXX=g++
#COMMON_FLAGS = -m32
VPATH = ../common
OBJDIR = obj

LDLIBS = -L/opt/local/lib -L/usr/local/lib ../liblua/liblua.a -lreadline -lpthread -lm
LDFLAGS = $(COMMON_FLAGS)
CFLAGS = -std=c99 -I. -I../include -I../common -I/opt/local/include -I../liblua -Wall $(COMMON_FLAGS) -g -O4
LUAPLATFORM = generic

ifneq (,$(findstring MINGW,$(platform)))
    CXXFLAGS = -I$(QTDIR)/include -I$(QTDIR)/include/QtCore -I$(QTDIR)/include/QtGui
    MOC = $(QTDIR)/bin/moc
    LUAPLATFORM = mingw
    ifneq ($(wildcard $(QTDIR)/include/QtWidgets),)
        CXXFLAGS += -I$(QTDIR)/include/QtWidgets
        QTLDLIBS = -L$(QTDIR)/lib -lQt5Core -lQt5Gui -lQt5Widgets
    else
        QTLDLIBS = -L$(QTDIR)/lib -lQtCore4 -lQtGui4
    endif
else ifeq ($(platform),Darwin)
    CXXFLAGS = $(shell pkg-config --cflags QtCore QtGui 2>/dev/null) -Wall -O4
    QTLDLIBS = $(shell pkg-config --libs QtCore QtGui 2>/dev/null)
    MOC = $(shell pkg-config --variable=moc_location QtCore)
    LUAPLATFORM = macosx
else
    CXXFLAGS = $(shell pkg-config --cflags QtCore QtGui 2>/dev/null) -Wall -O4
    QTLDLIBS = $(shell pkg-config --libs QtCore QtGui 2>/dev/null)
    MOC = $(shell pkg-config --variable=moc_location QtCore)
    LDLIBS +=  -ldl
    # Below is a variant you can use if you have problems compiling with QT5 on ubuntu. see http://www.proxmark.org/forum/viewtopic.php?id=1661 for more info. 
    #MOC = /usr/lib/x86_64-linux-gnu/qt4/bin/moc
    LUAPLATFORM = linux
endif


ifneq ($(QTLDLIBS),)
    QTGUI = $(OBJDIR)/proxgui.o $(OBJDIR)/proxguiqt.o $(OBJDIR)/proxguiqt.moc.o
    CFLAGS += -DHAVE_GUI
    LINK.o = $(LINK.cpp)
else
    QTGUI = guidummy.o
endif

CORESRCS = 	uart.c \
		util.c \
		sleep.c


CMDSRCS = 	nonce2key/crapto1.c\
		nonce2key/crypto1.c\
		nonce2key/nonce2key.c\
		loclass/cipher.c \
		loclass/cipherutils.c \
		loclass/des.c \
		loclass/ikeys.c \
		loclass/elite_crack.c\
		loclass/fileutils.c\
<<<<<<< HEAD
		mifarehost.c\
		crc16.c \
		iso14443crc.c \
		iso15693tools.c \
		data.c \
		graph.c \
		ui.c \
		cmddata.c \
		lfdemod.c \
		cmdhf.c \
		cmdhf14a.c \
		cmdhf14b.c \
		cmdhf15.c \
		cmdhfepa.c \
		cmdhflegic.c \
		cmdhficlass.c \
		cmdhfmf.c \
        cmdhfmfu.c \
		cmdhftopaz.c \
		cmdhw.c \
		cmdlf.c \
		cmdlfio.c \
		cmdlfhid.c \
		cmdlfem4x.c \
		cmdlfhitag.c \
		cmdlfti.c \
		cmdparser.c \
		cmdmain.c \
		cmdlft55xx.c \
		cmdlfpcf7931.c\
		pm3_binlib.c\
		scripting.c\
		cmdscript.c\
		pm3_bitlib.c\
		aes.c\
		protocols.c\
=======
			mifarehost.c\
			crc.c \
			crc16.c \
			iso14443crc.c \
			iso15693tools.c \
			data.c \
			graph.c \
			ui.c \
			cmddata.c \
			lfdemod.c \
			cmdhf.c \
			cmdhf14a.c \
			cmdhf14b.c \
			cmdhf15.c \
			cmdhfepa.c \
			cmdhflegic.c \
			cmdhficlass.c \
			cmdhfmf.c \
            cmdhfmfu.c \
			cmdhw.c \
			cmdlf.c \
			cmdlfio.c \
			cmdlfhid.c \
			cmdlfem4x.c \
			cmdlfhitag.c \
			cmdlfti.c \
			cmdparser.c \
			cmdmain.c \
			cmdlft55xx.c \
			cmdlfpcf7931.c\
			pm3_binlib.c\
			scripting.c\
			cmdscript.c\
			pm3_bitlib.c\
			aes.c\
			protocols.c\
>>>>>>> 9795e535


COREOBJS = $(CORESRCS:%.c=$(OBJDIR)/%.o)
CMDOBJS = $(CMDSRCS:%.c=$(OBJDIR)/%.o)

RM = rm -f
BINS = proxmark3 flasher #snooper cli
CLEAN = cli cli.exe flasher flasher.exe proxmark3 proxmark3.exe snooper snooper.exe $(CMDOBJS) $(OBJDIR)/*.o *.o *.moc.cpp

all: lua_build $(BINS) 

all-static: LDLIBS:=-static $(LDLIBS)
all-static: snooper cli flasher
	
proxmark3: LDLIBS+=$(QTLDLIBS)
proxmark3: $(OBJDIR)/proxmark3.o $(COREOBJS) $(CMDOBJS) $(QTGUI)
	$(CXX) $(CXXFLAGS) $^ $(LDLIBS) -o $@

snooper: $(OBJDIR)/snooper.o $(COREOBJS) $(CMDOBJS) $(OBJDIR)/guidummy.o
	$(CXX) $(CXXFLAGS) $^ $(LDLIBS) -o $@

cli: $(OBJDIR)/cli.o $(COREOBJS) $(CMDOBJS) $(OBJDIR)/guidummy.o
	$(CXX) $(CXXFLAGS) $^ $(LDLIBS) -o $@

flasher: $(OBJDIR)/flash.o $(OBJDIR)/flasher.o $(COREOBJS)
	$(CXX) $(CXXFLAGS) $^ $(LDLIBS) -o $@

$(OBJDIR)/%.o: %.c
	$(CC) $(CFLAGS) -c -o $@ $<

$(OBJDIR)/%.o: %.cpp
	$(CXX) $(CXXFLAGS) -c -o $@ $<

proxguiqt.moc.cpp: proxguiqt.h
	$(MOC) -o$@ $^

clean:
	$(RM) $(CLEAN)
	cd ../liblua && make clean

tarbin: $(BINS)
	$(TAR) $(TARFLAGS) ../proxmark3-$(platform)-bin.tar $(BINS:%=client/%)

lua_build:
	@echo Compiling liblua, using platform $(LUAPLATFORM)
	cd ../liblua && make $(LUAPLATFORM)

.PHONY: all clean<|MERGE_RESOLUTION|>--- conflicted
+++ resolved
@@ -65,8 +65,8 @@
 		loclass/ikeys.c \
 		loclass/elite_crack.c\
 		loclass/fileutils.c\
-<<<<<<< HEAD
 		mifarehost.c\
+		crc.c \
 		crc16.c \
 		iso14443crc.c \
 		iso15693tools.c \
@@ -101,46 +101,7 @@
 		cmdscript.c\
 		pm3_bitlib.c\
 		aes.c\
-		protocols.c\
-=======
-			mifarehost.c\
-			crc.c \
-			crc16.c \
-			iso14443crc.c \
-			iso15693tools.c \
-			data.c \
-			graph.c \
-			ui.c \
-			cmddata.c \
-			lfdemod.c \
-			cmdhf.c \
-			cmdhf14a.c \
-			cmdhf14b.c \
-			cmdhf15.c \
-			cmdhfepa.c \
-			cmdhflegic.c \
-			cmdhficlass.c \
-			cmdhfmf.c \
-            cmdhfmfu.c \
-			cmdhw.c \
-			cmdlf.c \
-			cmdlfio.c \
-			cmdlfhid.c \
-			cmdlfem4x.c \
-			cmdlfhitag.c \
-			cmdlfti.c \
-			cmdparser.c \
-			cmdmain.c \
-			cmdlft55xx.c \
-			cmdlfpcf7931.c\
-			pm3_binlib.c\
-			scripting.c\
-			cmdscript.c\
-			pm3_bitlib.c\
-			aes.c\
-			protocols.c\
->>>>>>> 9795e535
-
+		protocols.c
 
 COREOBJS = $(CORESRCS:%.c=$(OBJDIR)/%.o)
 CMDOBJS = $(CMDSRCS:%.c=$(OBJDIR)/%.o)
