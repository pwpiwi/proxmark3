//-----------------------------------------------------------------------------
// Copyright (C) 2009 Michael Gernoth <michael at gernoth.net>
//
// This code is licensed to you under the terms of the GNU GPL, version 2 or,
// at your option, any later version. See the LICENSE.txt file for the text of
// the license.
//-----------------------------------------------------------------------------
// GUI (QT)
//-----------------------------------------------------------------------------
#include "proxguiqt.h"

#include <iostream>
#include <QPainterPath>
#include <QBrush>
#include <QPen>
#include <QTimer>
#include <QCloseEvent>
#include <QMouseEvent>
#include <QKeyEvent>
#include <math.h>
#include <limits.h>
#include <stdio.h>
<<<<<<< HEAD
#include <QSlider>
#include <QHBoxLayout>
#include <string.h>
#include "proxguiqt.h"
=======
>>>>>>> bb4e6dbd
#include "proxgui.h"
#include <QtGui>
//#include <ctime>


int startMax;
int PageWidth;

void ProxGuiQT::ShowGraphWindow(void)
{
	emit ShowGraphWindowSignal();
}

void ProxGuiQT::RepaintGraphWindow(void)
{
	emit RepaintGraphWindowSignal();
}

void ProxGuiQT::HideGraphWindow(void)
{
	emit HideGraphWindowSignal();
}

void ProxGuiQT::_ShowGraphWindow(void)
{
	if(!plotapp)
		return;

	if (!plotwidget)
		plotwidget = new ProxWidget();

	plotwidget->show();
}

void ProxGuiQT::_RepaintGraphWindow(void)
{
	if (!plotapp || !plotwidget)
		return;

	plotwidget->update();
}

void ProxGuiQT::_HideGraphWindow(void)
{
	if (!plotapp || !plotwidget)
		return;

	plotwidget->hide();
}

void ProxGuiQT::MainLoop()
{
	plotapp = new QApplication(argc, argv);

	connect(this, SIGNAL(ShowGraphWindowSignal()), this, SLOT(_ShowGraphWindow()));
	connect(this, SIGNAL(RepaintGraphWindowSignal()), this, SLOT(_RepaintGraphWindow()));
	connect(this, SIGNAL(HideGraphWindowSignal()), this, SLOT(_HideGraphWindow()));

	plotapp->exec();
}

ProxGuiQT::ProxGuiQT(int argc, char **argv) : plotapp(NULL), plotwidget(NULL),
	argc(argc), argv(argv)
{
}

ProxGuiQT::~ProxGuiQT(void)
{
	if (plotwidget) {
		//plotwidget->close();
		delete plotwidget;
		plotwidget = NULL;
	}

	if (plotapp) {
		plotapp->quit();
		delete plotapp;
		plotapp = NULL;
	}
}

//--------------------
void ProxWidget::applyOperation()
{
	printf("ApplyOperation()");
	save_restoreGB(1);
	memcpy(GraphBuffer, s_Buff, sizeof(int) * GraphTraceLen);
	RepaintGraphWindow();

}
void ProxWidget::stickOperation()
{
	save_restoreGB(0);
	printf("stickOperation()");
}
void ProxWidget::vchange_autocorr(int v)
{
	int ans;
	ans = AutoCorrelate(GraphBuffer, s_Buff, GraphTraceLen, v, true, false);
	printf("vchange_autocorr(w:%d): %d\n", v, ans);
	RepaintGraphWindow();
}
void ProxWidget::vchange_askedge(int v)
{
	int ans;
	//extern int AskEdgeDetect(const int *in, int *out, int len, int threshold);
	ans = AskEdgeDetect(GraphBuffer, s_Buff, GraphTraceLen, v);
	printf("vchange_askedge(w:%d)\n", v);
	RepaintGraphWindow();
}
void ProxWidget::vchange_dthr_up(int v)
{
	int down = opsController->horizontalSlider_dirthr_down->value();
	directionalThreshold(GraphBuffer, s_Buff, GraphTraceLen, v, down);
	printf("vchange_dthr_up(%d)", v);
	RepaintGraphWindow();

}
void ProxWidget::vchange_dthr_down(int v)
{
	printf("vchange_dthr_down(%d)", v);
	int up = opsController->horizontalSlider_dirthr_up->value();
	directionalThreshold(GraphBuffer,s_Buff, GraphTraceLen, v, up);
	RepaintGraphWindow();

}
ProxWidget::ProxWidget(QWidget *parent, ProxGuiQT *master) : QWidget(parent)
{
	this->master = master;
	resize(800,500);

	/** Setup the controller widget **/

	QWidget* controlWidget = new QWidget();
	opsController = new Ui::Form();
	opsController->setupUi(controlWidget);
	//Due to quirks in QT Designer, we need to fiddle a bit
	opsController->horizontalSlider_dirthr_down->setMinimum(-128);
	opsController->horizontalSlider_dirthr_down->setMaximum(0);
	opsController->horizontalSlider_dirthr_down->setValue(-20);


	QObject::connect(opsController->pushButton_apply, SIGNAL(clicked()), this, SLOT(applyOperation()));
	QObject::connect(opsController->pushButton_sticky, SIGNAL(clicked()), this, SLOT(stickOperation()));
	QObject::connect(opsController->horizontalSlider_window, SIGNAL(valueChanged(int)), this, SLOT(vchange_autocorr(int)));
	QObject::connect(opsController->horizontalSlider_dirthr_up, SIGNAL(valueChanged(int)), this, SLOT(vchange_dthr_up(int)));
	QObject::connect(opsController->horizontalSlider_dirthr_down, SIGNAL(valueChanged(int)), this, SLOT(vchange_dthr_down(int)));
	QObject::connect(opsController->horizontalSlider_askedge, SIGNAL(valueChanged(int)), this, SLOT(vchange_askedge(int)));

	controlWidget->show();

	// Set up the plot widget, which does the actual plotting

	plot = new Plot(this);
	/*
	QSlider* slider = new QSlider(Qt::Horizontal);
	slider->setFocusPolicy(Qt::StrongFocus);
	slider->setTickPosition(QSlider::TicksBothSides);
	slider->setTickInterval(10);
	slider->setSingleStep(1);
	*/
	QVBoxLayout *layout = new QVBoxLayout;
	//layout->addWidget(slider);
	layout->addWidget(plot);
	setLayout(layout);
	printf("Proxwidget Constructor just set layout\r\n");
}


//----------- Plotting

int Plot::xCoordOf(int i, QRect r )
{
	return r.left() + (int)((i - GraphStart)*GraphPixelsPerPoint);
}

int Plot::yCoordOf(int v, QRect r, int maxVal)
{
	int z = (r.bottom() - r.top())/2;
	return -(z * v) / maxVal + z;
}

int Plot::valueOf_yCoord(int y, QRect r, int maxVal)
{
	int z = (r.bottom() - r.top())/2;
	return (y-z) * maxVal / z;
}
static const QColor GREEN = QColor(100,255,100);
static const QColor RED   = QColor(255,100,100);
static const QColor BLUE  = QColor(100,100,255);
static const QColor GRAY = QColor(240,240,240);

QColor Plot::getColor(int graphNum)
{
	switch (graphNum) {
	case 0: return GREEN;  //Green
	case 1: return RED;    //Red
	case 2: return BLUE;   //Blue
	default: return GRAY;  //Gray
	}
}

void Plot::PlotDemod(uint8_t *buffer, size_t len, QRect plotRect, QRect annotationRect, QPainter *painter, int graphNum, int plotOffset)
{
	if (len == 0 || PlotGridX <= 0) return;
	//clock_t begin = clock();
	QPainterPath penPath;

	int grid_delta_x = PlotGridX;
	int first_delta_x = grid_delta_x; //(plotOffset > 0) ? PlotGridX : (PlotGridX +);
	if (GraphStart > plotOffset) first_delta_x -= (GraphStart-plotOffset);
	int DemodStart = GraphStart;
	if (plotOffset > GraphStart) DemodStart = plotOffset;

	int BitStart = 0;
	// round down
	if (DemodStart-plotOffset > 0) BitStart = (int)(((DemodStart-plotOffset)+(PlotGridX-1))/PlotGridX)-1;
	first_delta_x += BitStart * PlotGridX;
	if (BitStart > len) return;
	int delta_x = 0;
	int v = 0;
	//printf("first_delta_x %i, grid_delta_x %i, DemodStart %i, BitStart %i\n",first_delta_x,grid_delta_x,DemodStart, BitStart);

	painter->setPen(getColor(graphNum));
	char str[5];
  int absVMax = (int)(100*1.05+1);
	int x = xCoordOf(DemodStart, plotRect);
	int y = yCoordOf((buffer[BitStart]*200-100)*-1,plotRect,absVMax);
	penPath.moveTo(x, y);
	delta_x = 0;
	int clk = first_delta_x;
	for(int i = BitStart; i < len && xCoordOf(delta_x+DemodStart, plotRect) < plotRect.right(); i++) {
		for (int ii = 0; ii < (clk) && i < len && xCoordOf(DemodStart+delta_x+ii, plotRect) < plotRect.right() ; ii++ ) {
			x = xCoordOf(DemodStart+delta_x+ii, plotRect);
			v = buffer[i]*200-100;

			y = yCoordOf( v, plotRect, absVMax);

			penPath.lineTo(x, y);

			if(GraphPixelsPerPoint > 10) {
				QRect f(QPoint(x - 3, y - 3),QPoint(x + 3, y + 3));
				painter->fillRect(f, QColor(100, 255, 100));
			}
			if (ii == (int)clk/2) {
				//print label
				sprintf(str, "%u",buffer[i]);
				painter->drawText(x-8, y + ((buffer[i] > 0) ? 18 : -6), str);
			}
		}
		delta_x += clk;
		clk = grid_delta_x;
	}

	//Graph annotations
	painter->drawPath(penPath);
}

void Plot::PlotGraph(int *buffer, int len, QRect plotRect, QRect annotationRect, QPainter *painter, int graphNum)
{
	if (len == 0) return;
	//clock_t begin = clock();
	QPainterPath penPath;

	startMax = (len - (int)((plotRect.right() - plotRect.left() - 40) / GraphPixelsPerPoint));
	if(startMax < 0) {
		startMax = 0;
	}
	if(GraphStart > startMax) {
		GraphStart = startMax;
	}
	if (GraphStart > len) return;
	int vMin = INT_MAX, vMax = INT_MIN, vMean = 0, v = 0, absVMax = 0;
	int sample_index = GraphStart ;
	for( ; sample_index < len && xCoordOf(sample_index,plotRect) < plotRect.right() ; sample_index++) {

		v = buffer[sample_index];
		if(v < vMin) vMin = v;
		if(v > vMax) vMax = v;
		vMean += v;
	}

	vMean /= (sample_index - GraphStart);

	if(fabs( (double) vMin) > absVMax) absVMax = (int)fabs( (double) vMin);
	if(fabs( (double) vMax) > absVMax) absVMax = (int)fabs( (double) vMax);
	absVMax = (int)(absVMax*1.25 + 1);
	// number of points that will be plotted
	int span = (int)((plotRect.right() - plotRect.left()) / GraphPixelsPerPoint);
	// one label every 100 pixels, let us say
	int labels = (plotRect.right() - plotRect.left() - 40) / 100;
	if(labels <= 0) labels = 1;
	int pointsPerLabel = span / labels;
	if(pointsPerLabel <= 0) pointsPerLabel = 1;

	int x = xCoordOf(GraphStart, plotRect);
	int y = yCoordOf(buffer[GraphStart],plotRect,absVMax);
	penPath.moveTo(x, y);
	for(int i = GraphStart; i < len && xCoordOf(i, plotRect) < plotRect.right(); i++) {

		x = xCoordOf(i, plotRect);
		v = buffer[i];

		y = yCoordOf( v, plotRect, absVMax);//(y * (r.top() - r.bottom()) / (2*absYMax)) + zeroHeight;

		penPath.lineTo(x, y);

		if(GraphPixelsPerPoint > 10) {
			QRect f(QPoint(x - 3, y - 3),QPoint(x + 3, y + 3));
			painter->fillRect(f, QColor(100, 255, 100));
		}
	}

	painter->setPen(getColor(graphNum));

	//Draw y-axis
	int xo = 5+(graphNum*40);
	painter->drawLine(xo, plotRect.top(),xo, plotRect.bottom());

	int vMarkers = (absVMax - (absVMax % 10)) / 5;
	int minYDist = 40; //Minimum pixel-distance between markers

	char yLbl[20];

	int n = 0;
	int lasty0 = 65535;

	for(int v = vMarkers; yCoordOf(v,plotRect,absVMax) > plotRect.top() && n < 20; v+= vMarkers ,n++)
	{
		int y0 = yCoordOf(v,plotRect,absVMax);
		int y1 = yCoordOf(-v,plotRect,absVMax);

		if(lasty0 - y0 < minYDist) continue;

		painter->drawLine(xo-5,y0, xo+5, y0);

		sprintf(yLbl, "%d", v);
		painter->drawText(xo+8,y0+7,yLbl);

		painter->drawLine(xo-5, y1, xo+5, y1);
		sprintf(yLbl, "%d",-v);
		painter->drawText(xo+8, y1+5 , yLbl);
		lasty0 = y0;
	}

	//Graph annotations
	painter->drawPath(penPath);
	char str[200];
	sprintf(str, "max=%d  min=%d  mean=%d  n=%d/%d  CursorAVal=[%d]  CursorBVal=[%d]",
			vMax, vMin, vMean, sample_index, len, buffer[CursorAPos], buffer[CursorBPos]);
	painter->drawText(20, annotationRect.bottom() - 23 - 20 * graphNum, str);

	//clock_t end = clock();
	//double elapsed_secs = double(end - begin) / CLOCKS_PER_SEC;
	//printf("Plot time %f\n", elapsed_secs);
}

void Plot::plotGridLines(QPainter* painter,QRect r)
{
	int zeroHeight = r.top() + (r.bottom() - r.top()) / 2;

	int i;
	int grid_delta_x = (int) (PlotGridX * GraphPixelsPerPoint);
	int grid_delta_y = (int) (PlotGridY * GraphPixelsPerPoint);
	if ((PlotGridX > 0) && ((PlotGridX * GraphPixelsPerPoint) > 1)) {
		for(i = (GridOffset * GraphPixelsPerPoint); i < r.right(); i += grid_delta_x) {
			painter->drawLine(r.left()+i, r.top(), r.left()+i, r.bottom());
		} 
	} 
	if ((PlotGridY > 0) && ((PlotGridY * GraphPixelsPerPoint) > 1)){
		for(i = 0; i < ((r.top() + r.bottom())>>1); i += grid_delta_y) {
			painter->drawLine(r.left(),zeroHeight + i,r.right(),zeroHeight + i);
			painter->drawLine(r.left(),zeroHeight - i,r.right(),zeroHeight - i);
		}
	}
}

#define HEIGHT_INFO 60
#define WIDTH_AXES 80

void Plot::paintEvent(QPaintEvent *event)
{
	QPainter painter(this);
	//QPainterPath penPath, whitePath, greyPath, lightgreyPath, cursorAPath, cursorBPath, cursorCPath, cursorDPath;
	//QRect r;
	QBrush brush(QColor(100, 255, 100));
	QPen pen(QColor(100, 255, 100));

	painter.setFont(QFont("Courier New", 10));

	if(GraphStart < 0) {
		GraphStart = 0;
	}

	if (CursorAPos > GraphTraceLen)
		CursorAPos= 0;
	if(CursorBPos > GraphTraceLen)
		CursorBPos= 0;
	if(CursorCPos > GraphTraceLen)
		CursorCPos= 0;
	if(CursorDPos > GraphTraceLen)
		CursorDPos= 0;

	QRect plotRect(WIDTH_AXES, 0, width()-WIDTH_AXES, height()-HEIGHT_INFO);
	QRect infoRect(0, height()-HEIGHT_INFO, width(), HEIGHT_INFO);

	//Grey background
	painter.fillRect(rect(), QColor(60, 60, 60));
	//Black foreground
	painter.fillRect(plotRect, QColor(0, 0, 0));

	// center line
	int zeroHeight = plotRect.top() + (plotRect.bottom() - plotRect.top()) / 2;
	painter.setPen(QColor(100, 100, 100));
	painter.drawLine(plotRect.left(), zeroHeight, plotRect.right(), zeroHeight);
	// plot X and Y grid lines
	plotGridLines(&painter, plotRect);

	//Start painting graph
	if (showDemod && DemodBufferLen	> 8) {
		PlotDemod(DemodBuffer, DemodBufferLen,plotRect,infoRect,&painter,2,g_DemodStartIdx);
	}
	PlotGraph(s_Buff, GraphTraceLen,plotRect,infoRect,&painter,1);
	PlotGraph(GraphBuffer, GraphTraceLen,plotRect,infoRect,&painter,0);
	// End graph drawing

	//Draw the cursors
	if(CursorAPos > GraphStart && xCoordOf(CursorAPos, plotRect) < plotRect.right())
	{
		painter.setPen(QColor(255, 255, 0));
		painter.drawLine(xCoordOf(CursorAPos, plotRect),plotRect.top(),xCoordOf(CursorAPos, plotRect),plotRect.bottom());
	}
	if(CursorBPos > GraphStart && xCoordOf(CursorBPos, plotRect) < plotRect.right())
	{
		painter.setPen(QColor(255, 0, 255));
		painter.drawLine(xCoordOf(CursorBPos, plotRect),plotRect.top(),xCoordOf(CursorBPos, plotRect),plotRect.bottom());
	}
	if(CursorCPos > GraphStart && xCoordOf(CursorCPos, plotRect) < plotRect.right())
	{
		painter.setPen(QColor(255, 153, 0)); //orange
		painter.drawLine(xCoordOf(CursorCPos, plotRect),plotRect.top(),xCoordOf(CursorCPos, plotRect),plotRect.bottom());
	}
	if(CursorDPos > GraphStart && xCoordOf(CursorDPos, plotRect) < plotRect.right())
	{
		painter.setPen(QColor(0, 0, 205)); //light blue
		painter.drawLine(xCoordOf(CursorDPos, plotRect),plotRect.top(),xCoordOf(CursorDPos, plotRect),plotRect.bottom());
	}

	//Draw annotations
	char str[200];
	sprintf(str, "@%d  dt=%d [%2.2f] zoom=%2.2f  CursorAPos=%d  CursorBPos=%d  GridX=%d  GridY=%d (%s) GridXoffset=%d",
			GraphStart,	CursorBPos - CursorAPos, (CursorBPos - CursorAPos)/CursorScaleFactor,
			GraphPixelsPerPoint,CursorAPos,CursorBPos,PlotGridXdefault,PlotGridYdefault,GridLocked?"Locked":"Unlocked",GridOffset);
	painter.setPen(QColor(255, 255, 255));
	painter.drawText(20, infoRect.bottom() - 3, str);

}

Plot::Plot(QWidget *parent) : QWidget(parent), GraphStart(0), GraphPixelsPerPoint(1)
{
	//Need to set this, otherwise we don't receive keypress events
	setFocusPolicy( Qt::StrongFocus);
	resize(600, 300);

	QPalette palette(QColor(0,0,0,0));
	palette.setColor(QPalette::WindowText, QColor(255,255,255));
	palette.setColor(QPalette::Text, QColor(255,255,255));
	palette.setColor(QPalette::Button, QColor(100, 100, 100));
	setPalette(palette);
	setAutoFillBackground(true);
	CursorAPos = 0;
	CursorBPos = 0;

	setWindowTitle(tr("Sliders"));
}

void Plot::closeEvent(QCloseEvent *event)
{
	event->ignore();
	this->hide();
}

void Plot::mouseMoveEvent(QMouseEvent *event)
{
	int x = event->x();
	x -= WIDTH_AXES;
	x = (int)(x / GraphPixelsPerPoint);
	x += GraphStart;
	if((event->buttons() & Qt::LeftButton)) {
		CursorAPos = x;
	} else if (event->buttons() & Qt::RightButton) {
		CursorBPos = x;
	}


	this->update();
}

void Plot::keyPressEvent(QKeyEvent *event)
{
	int	offset;
	int	gridchanged;

	gridchanged= 0;

	if(event->modifiers() & Qt::ShiftModifier) {
		if (PlotGridX)
			offset= PageWidth - (PageWidth % PlotGridX);
		else
			offset= PageWidth;
	} else 
		if(event->modifiers() & Qt::ControlModifier)
			offset= 1;
		else
			offset= (int)(20 / GraphPixelsPerPoint);

	switch(event->key()) {
		case Qt::Key_Down:
			if(GraphPixelsPerPoint <= 50) {
				GraphPixelsPerPoint *= 2;
			}
			break;

		case Qt::Key_Up:
			if(GraphPixelsPerPoint >= 0.02) {
				GraphPixelsPerPoint /= 2;
			}
			break;

		case Qt::Key_Right:
			if(GraphPixelsPerPoint < 20) {
				if (PlotGridX && GridLocked && GraphStart < startMax){
					GridOffset -= offset;
					GridOffset %= PlotGridX;
					gridchanged= 1;
				}
				GraphStart += offset;
			} else {
				if (PlotGridX && GridLocked && GraphStart < startMax){
					GridOffset--;
					GridOffset %= PlotGridX;
					gridchanged= 1;
				}
				GraphStart++;
			}
			if(GridOffset < 0) {
				GridOffset += PlotGridX;
			}
			if (gridchanged)
				if (GraphStart > startMax) {
					GridOffset += (GraphStart - startMax);
					GridOffset %= PlotGridX;
				}
			break;

		case Qt::Key_Left:
			if(GraphPixelsPerPoint < 20) {
				if (PlotGridX && GridLocked && GraphStart > 0){
					GridOffset += offset;
					GridOffset %= PlotGridX;
					gridchanged= 1;
				}
				GraphStart -= offset;
			} else {
				if (PlotGridX && GridLocked && GraphStart > 0){
					GridOffset++;
					GridOffset %= PlotGridX;
					gridchanged= 1;
				}
				GraphStart--;
			}
			if (gridchanged){
				if (GraphStart < 0)
					GridOffset += GraphStart;
				if(GridOffset < 0)
					GridOffset += PlotGridX;
			GridOffset %= PlotGridX;
			}
			break;

		case Qt::Key_G:
			if(PlotGridX || PlotGridY) {
				PlotGridX= 0;
				PlotGridY= 0;
			} else {
				PlotGridX= PlotGridXdefault;
				PlotGridY= PlotGridYdefault;
				}
			break;

		case Qt::Key_H:
			puts("Plot Window Keystrokes:\n");
			puts(" Key                      Action\n");
			puts(" DOWN                     Zoom in");
			puts(" G                        Toggle grid display");
			puts(" H                        Show help");
			puts(" L                        Toggle lock grid relative to samples");
			puts(" LEFT                     Move left");
			puts(" <CTL>LEFT                Move left 1 sample");
			puts(" <SHIFT>LEFT              Page left");
			puts(" LEFT-MOUSE-CLICK         Set yellow cursor");
			puts(" Q                        Hide window");
			puts(" RIGHT                    Move right");
			puts(" <CTL>RIGHT               Move right 1 sample");
			puts(" <SHIFT>RIGHT             Page right");
			puts(" RIGHT-MOUSE-CLICK        Set purple cursor");
			puts(" UP                       Zoom out");
			puts("");
			puts("Use client window 'data help' for more plot commands\n");
			break;

		case Qt::Key_L:
			GridLocked= !GridLocked;
			break;

		case Qt::Key_Q:
			this->hide();
			break;

		default:
			QWidget::keyPressEvent(event);
			return;
			break;
	}

	this->update();
}<|MERGE_RESOLUTION|>--- conflicted
+++ resolved
@@ -20,13 +20,10 @@
 #include <math.h>
 #include <limits.h>
 #include <stdio.h>
-<<<<<<< HEAD
 #include <QSlider>
 #include <QHBoxLayout>
 #include <string.h>
 #include "proxguiqt.h"
-=======
->>>>>>> bb4e6dbd
 #include "proxgui.h"
 #include <QtGui>
 //#include <ctime>
