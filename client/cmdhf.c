//-----------------------------------------------------------------------------
// Copyright (C) 2010 iZsh <izsh at fail0verflow.com>
//
// This code is licensed to you under the terms of the GNU GPL, version 2 or,
// at your option, any later version. See the LICENSE.txt file for the text of
// the license.
//-----------------------------------------------------------------------------
// High frequency commands
//-----------------------------------------------------------------------------

#include <stdio.h>
#include <string.h>
#include "proxmark3.h"
#include "graph.h"
#include "ui.h"
#include "cmdparser.h"
#include "cmdhf.h"
#include "cmdhf14a.h"
#include "cmdhf14b.h"
#include "cmdhf15.h"
#include "cmdhfepa.h"
#include "cmdhflegic.h"
#include "cmdhficlass.h"
#include "cmdhfmf.h"
#include "cmdhfmfu.h"

static int CmdHelp(const char *Cmd);

int CmdHFTune(const char *Cmd)
{
  UsbCommand c={CMD_MEASURE_ANTENNA_TUNING_HF};
  SendCommand(&c);
  return 0;
}

//The following data is taken from http://www.proxmark.org/forum/viewtopic.php?pid=13501#p13501
/*
ISO14443A (usually NFC tags)
	26 (7bits) = REQA
	30 = Read (usage: 30+1byte block number+2bytes ISO14443A-CRC - answer: 16bytes)
	A2 = Write (usage: A2+1byte block number+4bytes data+2bytes ISO14443A-CRC - answer: 0A [ACK] or 00 [NAK])
	52 (7bits) = WUPA (usage: 52(7bits) - answer: 2bytes ATQA)
	93 20 = Anticollision (usage: 9320 - answer: 4bytes UID+1byte UID-bytes-xor)
	93 70 = Select (usage: 9370+5bytes 9320 answer - answer: 1byte SAK)
	95 20 = Anticollision of cascade level2
	95 70 = Select of cascade level2
	50 00 = Halt (usage: 5000+2bytes ISO14443A-CRC - no answer from card)
Mifare
	60 = Authenticate with KeyA
	61 = Authenticate with KeyB
	40 (7bits) = Used to put Chinese Changeable UID cards in special mode (must be followed by 43 (8bits) - answer: 0A)
	C0 = Decrement
	C1 = Increment
	C2 = Restore
	B0 = Transfer
Ultralight C
	A0 = Compatibility Write (to accomodate MIFARE commands)
	1A = Step1 Authenticate
	AF = Step2 Authenticate


ISO14443B
	05 = REQB
	1D = ATTRIB
	50 = HALT
SRIX4K (tag does not respond to 05)
	06 00 = INITIATE
	0E xx = SELECT ID (xx = Chip-ID)
	0B = Get UID
	08 yy = Read Block (yy = block number)
	09 yy dd dd dd dd = Write Block (yy = block number; dd dd dd dd = data to be written)
	0C = Reset to Inventory
	0F = Completion
	0A 11 22 33 44 55 66 = Authenticate (11 22 33 44 55 66 = data to authenticate)


ISO15693
	MANDATORY COMMANDS (all ISO15693 tags must support those)
		01 = Inventory (usage: 260100+2bytes ISO15693-CRC - answer: 12bytes)
		02 = Stay Quiet
	OPTIONAL COMMANDS (not all tags support them)
		20 = Read Block (usage: 0220+1byte block number+2bytes ISO15693-CRC - answer: 4bytes)
		21 = Write Block (usage: 0221+1byte block number+4bytes data+2bytes ISO15693-CRC - answer: 4bytes)
		22 = Lock Block
		23 = Read Multiple Blocks (usage: 0223+1byte 1st block to read+1byte last block to read+2bytes ISO15693-CRC)
		25 = Select
		26 = Reset to Ready
		27 = Write AFI
		28 = Lock AFI
		29 = Write DSFID
		2A = Lock DSFID
		2B = Get_System_Info (usage: 022B+2bytes ISO15693-CRC - answer: 14 or more bytes)
		2C = Read Multiple Block Security Status (usage: 022C+1byte 1st block security to read+1byte last block security to read+2bytes ISO15693-CRC)

EM Microelectronic CUSTOM COMMANDS
	A5 = Active EAS (followed by 1byte IC Manufacturer code+1byte EAS type)
	A7 = Write EAS ID (followed by 1byte IC Manufacturer code+2bytes EAS value)
	B8 = Get Protection Status for a specific block (followed by 1byte IC Manufacturer code+1byte block number+1byte of how many blocks after the previous is needed the info)
	E4 = Login (followed by 1byte IC Manufacturer code+4bytes password)
NXP/Philips CUSTOM COMMANDS
	A0 = Inventory Read
	A1 = Fast Inventory Read
	A2 = Set EAS
	A3 = Reset EAS
	A4 = Lock EAS
	A5 = EAS Alarm
	A6 = Password Protect EAS
	A7 = Write EAS ID
	A8 = Read EPC
	B0 = Inventory Page Read
	B1 = Fast Inventory Page Read
	B2 = Get Random Number
	B3 = Set Password
	B4 = Write Password
	B5 = Lock Password
	B6 = Bit Password Protection
	B7 = Lock Page Protection Condition
	B8 = Get Multiple Block Protection Status
	B9 = Destroy SLI
	BA = Enable Privacy
	BB = 64bit Password Protection
	40 = Long Range CMD (Standard ISO/TR7003:1990)
		*/

#define ICLASS_CMD_ACTALL           0x0A
#define ICLASS_CMD_READ_OR_IDENTIFY 0x0C
#define ICLASS_CMD_SELECT           0x81
#define ICLASS_CMD_PAGESEL          0x84
#define ICLASS_CMD_READCHECK_KD     0x88
#define ICLASS_CMD_READCHECK_KC     0x18
#define ICLASS_CMD_CHECK            0x05
#define ICLASS_CMD_DETECT           0x0F
#define ICLASS_CMD_HALT             0x00
#define ICLASS_CMD_UPDATE			0x87
#define ICLASS_CMD_ACT              0x8E
#define ICLASS_CMD_READ4            0x06


#define ISO14443A_CMD_REQA       0x26
#define ISO14443A_CMD_READBLOCK  0x30
#define ISO14443A_CMD_WUPA       0x52
#define ISO14443A_CMD_ANTICOLL_OR_SELECT     0x93
#define ISO14443A_CMD_ANTICOLL_OR_SELECT_2   0x95
#define ISO14443A_CMD_WRITEBLOCK 0xA0 // or 0xA2 ?
#define ISO14443A_CMD_HALT       0x50
#define ISO14443A_CMD_RATS       0xE0

#define MIFARE_AUTH_KEYA	    0x60
#define MIFARE_AUTH_KEYB	    0x61
#define MIFARE_MAGICMODE	    0x40
#define MIFARE_CMD_INC          0xC0
#define MIFARE_CMD_DEC          0xC1
#define MIFARE_CMD_RESTORE      0xC2
#define MIFARE_CMD_TRANSFER     0xB0

#define MIFARE_ULC_WRITE        0xA0
#define MIFARE_ULC_AUTH_1       0x1A
#define MIFARE_ULC_AUTH_2        0xAF

/**
06 00 = INITIATE
0E xx = SELECT ID (xx = Chip-ID)
0B = Get UID
08 yy = Read Block (yy = block number)
09 yy dd dd dd dd = Write Block (yy = block number; dd dd dd dd = data to be written)
0C = Reset to Inventory
0F = Completion
0A 11 22 33 44 55 66 = Authenticate (11 22 33 44 55 66 = data to authenticate)
**/

#define ISO14443B_REQB         0x05
#define ISO14443B_ATTRIB       0x1D
#define ISO14443B_HALT         0x50
#define ISO14443B_INITIATE     0x06
#define ISO14443B_SELECT       0x0E
#define ISO14443B_GET_UID      0x0B
#define ISO14443B_READ_BLK     0x08
#define ISO14443B_WRITE_BLK    0x09
#define ISO14443B_RESET        0x0C
#define ISO14443B_COMPLETION   0x0F
#define ISO14443B_AUTHENTICATE 0x0A

//First byte is 26
#define ISO15693_INVENTORY     0x01
#define ISO15693_STAYQUIET     0x02
//First byte is 02
#define ISO15693_READBLOCK            0x20
#define ISO15693_WRITEBLOCK           0x21
#define ISO15693_LOCKBLOCK            0x22
#define ISO15693_READ_MULTI_BLOCK     0x23
#define ISO15693_SELECT               0x25
#define ISO15693_RESET_TO_READY       0x26
#define ISO15693_WRITE_AFI            0x27
#define ISO15693_LOCK_AFI             0x28
#define ISO15693_WRITE_DSFID          0x29
#define ISO15693_LOCK_DSFID           0x2A
#define ISO15693_GET_SYSTEM_INFO      0x2B
#define ISO15693_READ_MULTI_SECSTATUS 0x2C


#define ISO_14443A 0
#define ICLASS     1
#define ISO_14443B 2


void annotateIso14443a(char *exp, size_t size, uint8_t* cmd, uint8_t cmdsize)
{
	switch(cmd[0])
	{
	case ISO14443A_CMD_WUPA:        snprintf(exp,size,"WUPA"); break;
	case ISO14443A_CMD_ANTICOLL_OR_SELECT:{
		// 93 20 = Anticollision (usage: 9320 - answer: 4bytes UID+1byte UID-bytes-xor)
		// 93 70 = Select (usage: 9370+5bytes 9320 answer - answer: 1byte SAK)
		if(cmd[1] == 0x70)
		{
			snprintf(exp,size,"SELECT_UID"); break;
		}else
		{
			snprintf(exp,size,"ANTICOLL"); break;
		}
	}
	case ISO14443A_CMD_ANTICOLL_OR_SELECT_2:{
		//95 20 = Anticollision of cascade level2
		//95 70 = Select of cascade level2
		if(cmd[2] == 0x70)
		{
			snprintf(exp,size,"SELECT_UID-2"); break;
		}else
		{
			snprintf(exp,size,"ANTICOLL-2"); break;
		}
	}
	case ISO14443A_CMD_REQA:       snprintf(exp,size,"REQA"); break;
	case ISO14443A_CMD_READBLOCK:  snprintf(exp,size,"READBLOCK(%d)",cmd[1]); break;
	case ISO14443A_CMD_WRITEBLOCK: snprintf(exp,size,"WRITEBLOCK(%d)",cmd[1]); break;
	case ISO14443A_CMD_HALT:       snprintf(exp,size,"HALT"); break;
	case ISO14443A_CMD_RATS:       snprintf(exp,size,"RATS"); break;
	case MIFARE_CMD_INC:          snprintf(exp,size,"INC(%d)",cmd[1]); break;
	case MIFARE_CMD_DEC:          snprintf(exp,size,"DEC(%d)",cmd[1]); break;
	case MIFARE_CMD_RESTORE:      snprintf(exp,size,"RESTORE(%d)",cmd[1]); break;
	case MIFARE_CMD_TRANSFER:     snprintf(exp,size,"TRANSFER(%d)",cmd[1]); break;
	case MIFARE_AUTH_KEYA:        snprintf(exp,size,"AUTH-A(%d)",cmd[1]); break;
	case MIFARE_AUTH_KEYB:        snprintf(exp,size,"AUTH-B(%d)",cmd[1]); break;
	case MIFARE_MAGICMODE:        snprintf(exp,size,"MAGIC"); break;
	default:                      snprintf(exp,size,"?"); break;
	}
	return;
}

void annotateIclass(char *exp, size_t size, uint8_t* cmd, uint8_t cmdsize)
{
	switch(cmd[0])
	{
	case ICLASS_CMD_ACTALL:      snprintf(exp,size,"ACTALL"); break;
	case ICLASS_CMD_READ_OR_IDENTIFY:{
		if(cmdsize > 1){
			snprintf(exp,size,"READ(%d)",cmd[1]);
		}else{
			snprintf(exp,size,"IDENTIFY");
		}
		break;
	}
	case ICLASS_CMD_SELECT:      snprintf(exp,size,"SELECT"); break;
	case ICLASS_CMD_PAGESEL:     snprintf(exp,size,"PAGESEL(%d)", cmd[1]); break;
	case ICLASS_CMD_READCHECK_KC:snprintf(exp,size,"READCHECK[Kc](%d)", cmd[1]); break;
	case ICLASS_CMD_READCHECK_KD:snprintf(exp,size,"READCHECK[Kd](%d)", cmd[1]); break;
	case ICLASS_CMD_CHECK:       snprintf(exp,size,"CHECK"); break;
	case ICLASS_CMD_DETECT:      snprintf(exp,size,"DETECT"); break;
	case ICLASS_CMD_HALT:        snprintf(exp,size,"HALT"); break;
	case ICLASS_CMD_UPDATE:      snprintf(exp,size,"UPDATE(%d)",cmd[1]); break;
	case ICLASS_CMD_ACT:         snprintf(exp,size,"ACT"); break;
	case ICLASS_CMD_READ4:       snprintf(exp,size,"READ4(%d)",cmd[1]); break;
	default:                     snprintf(exp,size,"?"); break;
	}
	return;
}

void annotateIso15693(char *exp, size_t size, uint8_t* cmd, uint8_t cmdsize)
{

	if(cmd[0] == 0x26)
	{
		switch(cmd[1]){
		case ISO15693_INVENTORY           :snprintf(exp, size, "INVENTORY");break;
		case ISO15693_STAYQUIET           :snprintf(exp, size, "STAY_QUIET");break;
		default:                     snprintf(exp,size,"?"); break;

		}
	}else if(cmd[0] == 0x02)
	{
		switch(cmd[1])
		{
		case ISO15693_READBLOCK            :snprintf(exp, size, "READBLOCK");break;
		case ISO15693_WRITEBLOCK           :snprintf(exp, size, "WRITEBLOCK");break;
		case ISO15693_LOCKBLOCK            :snprintf(exp, size, "LOCKBLOCK");break;
		case ISO15693_READ_MULTI_BLOCK     :snprintf(exp, size, "READ_MULTI_BLOCK");break;
		case ISO15693_SELECT               :snprintf(exp, size, "SELECT");break;
		case ISO15693_RESET_TO_READY       :snprintf(exp, size, "RESET_TO_READY");break;
		case ISO15693_WRITE_AFI            :snprintf(exp, size, "WRITE_AFI");break;
		case ISO15693_LOCK_AFI             :snprintf(exp, size, "LOCK_AFI");break;
		case ISO15693_WRITE_DSFID          :snprintf(exp, size, "WRITE_DSFID");break;
		case ISO15693_LOCK_DSFID           :snprintf(exp, size, "LOCK_DSFID");break;
		case ISO15693_GET_SYSTEM_INFO      :snprintf(exp, size, "GET_SYSTEM_INFO");break;
		case ISO15693_READ_MULTI_SECSTATUS :snprintf(exp, size, "READ_MULTI_SECSTATUS");break;
		default:                            snprintf(exp,size,"?"); break;
		}
	}
}

/**
06 00 = INITIATE
0E xx = SELECT ID (xx = Chip-ID)
0B = Get UID
08 yy = Read Block (yy = block number)
09 yy dd dd dd dd = Write Block (yy = block number; dd dd dd dd = data to be written)
0C = Reset to Inventory
0F = Completion
0A 11 22 33 44 55 66 = Authenticate (11 22 33 44 55 66 = data to authenticate)
**/

void annotateIso14443b(char *exp, size_t size, uint8_t* cmd, uint8_t cmdsize)
{
	switch(cmd[0]){
	case ISO14443B_REQB   : snprintf(exp,size,"REQB");break;
	case ISO14443B_ATTRIB : snprintf(exp,size,"ATTRIB");break;
	case ISO14443B_HALT   : snprintf(exp,size,"HALT");break;
	case ISO14443B_INITIATE     : snprintf(exp,size,"INITIATE");break;
	case ISO14443B_SELECT       : snprintf(exp,size,"SELECT(%d)",cmd[1]);break;
	case ISO14443B_GET_UID      : snprintf(exp,size,"GET UID");break;
	case ISO14443B_READ_BLK     : snprintf(exp,size,"READ_BLK(%d)", cmd[1]);break;
	case ISO14443B_WRITE_BLK    : snprintf(exp,size,"WRITE_BLK(%d)",cmd[1]);break;
	case ISO14443B_RESET        : snprintf(exp,size,"RESET");break;
	case ISO14443B_COMPLETION   : snprintf(exp,size,"COMPLETION");break;
	case ISO14443B_AUTHENTICATE : snprintf(exp,size,"AUTHENTICATE");break;
	default                     : snprintf(exp,size ,"?");break;
	}

}

/**
 * @brief iso14443B_CRC_Ok Checks CRC in command or response
 * @param isResponse
 * @param data
 * @param len
 * @return  0 : CRC-command, CRC not ok
 *          1 : CRC-command, CRC ok
 *          2 : Not crc-command
 */

uint8_t iso14443B_CRC_check(bool isResponse, uint8_t* data, uint8_t len)
{
	uint8_t b1,b2;

	if(len <= 2) return 2;

	ComputeCrc14443(CRC_14443_B, data, len-2, &b1, &b2);
	if(b1 != data[len-2] || b2 != data[len-1]) {
	  return 0;
	}
	return 1;
}

/**
 * @brief iclass_CRC_Ok Checks CRC in command or response
 * @param isResponse
 * @param data
 * @param len
 * @return  0 : CRC-command, CRC not ok
 *	        1 : CRC-command, CRC ok
 *          2 : Not crc-command
 */
uint8_t iclass_CRC_check(bool isResponse, uint8_t* data, uint8_t len)
{
	if(len < 4) return 2;//CRC commands (and responses) are all at least 4 bytes

	uint8_t b1, b2;

	if(!isResponse)//Commands to tag
	{
		/**
		  These commands should have CRC. Total length leftmost
		  4	READ
		  4 READ4
		  12 UPDATE - unsecured, ends with CRC16
		  14 UPDATE - secured, ends with signature instead
		  4 PAGESEL
		  **/
		if(len == 4 || len == 12)//Covers three of them
		{
			//Don't include the command byte
			ComputeCrc14443(CRC_ICLASS, (data+1), len-3, &b1, &b2);
			return b1 == data[len -2] && b2 == data[len-1];
		}
		return 2;
	}else{
		/**
		These tag responses should have CRC. Total length leftmost

		10  READ		data[8] crc[2]
		34  READ4		data[32]crc[2]
		10  UPDATE	data[8] crc[2]
		10 SELECT	csn[8] crc[2]
		10  IDENTIFY  asnb[8] crc[2]
		10  PAGESEL   block1[8] crc[2]
		10  DETECT    csn[8] crc[2]

		These should not

		4  CHECK		chip_response[4]
		8  READCHECK data[8]
		1  ACTALL    sof[1]
		1  ACT	     sof[1]

		In conclusion, without looking at the command; any response
		of length 10 or 34 should have CRC
		  **/
		if(len != 10 && len != 34) return true;

		ComputeCrc14443(CRC_ICLASS, data, len-2, &b1, &b2);
		return b1 == data[len -2] && b2 == data[len-1];
	}
}

uint16_t printTraceLine(uint16_t tracepos, uint16_t traceLen, uint8_t *trace, uint8_t protocol, bool showWaitCycles)
{
	bool isResponse;
	uint16_t duration, data_len, parity_len;

	uint32_t timestamp, first_timestamp, EndOfTransmissionTimestamp;
	char explanation[30] = {0};

	if (tracepos + sizeof(uint32_t) + sizeof(uint16_t) + sizeof(uint16_t) > traceLen) return traceLen;
	
	first_timestamp = *((uint32_t *)(trace));
	timestamp = *((uint32_t *)(trace + tracepos));

	tracepos += 4;
	duration = *((uint16_t *)(trace + tracepos));
	tracepos += 2;
	data_len = *((uint16_t *)(trace + tracepos));
	tracepos += 2;

	if (data_len & 0x8000) {
	  data_len &= 0x7fff;
	  isResponse = true;
	} else {
	  isResponse = false;
	}
	parity_len = (data_len-1)/8 + 1;

	if (tracepos + data_len + parity_len > traceLen) {
		return traceLen;
	}
	uint8_t *frame = trace + tracepos;
	tracepos += data_len;
	uint8_t *parityBytes = trace + tracepos;
	tracepos += parity_len;


	//--- Draw the data column
	//char line[16][110];
	char line[16][110];

	for (int j = 0; j < data_len && j/16 < 16; j++) {

		int oddparity = 0x01;
		int k;

		for (k=0 ; k<8 ; k++) {
			oddparity ^= (((frame[j] & 0xFF) >> k) & 0x01);
		}

		uint8_t parityBits = parityBytes[j>>3];
		if (isResponse && (oddparity != ((parityBits >> (7-(j&0x0007))) & 0x01))) {
			snprintf(line[j/16]+(( j % 16) * 4),110, "%02x! ", frame[j]);

		} else {
			snprintf(line[j/16]+(( j % 16) * 4),110, "%02x! ", frame[j]);
		}
	}
	if(data_len == 0)
	{
		if(data_len == 0){
			sprintf(line[0],"<empty trace - possible error>");
		}
	}
	//--- Draw the CRC column
	uint8_t crcStatus = 2;

	if (data_len > 2) {
		uint8_t b1, b2;
		if(protocol == ICLASS)
		{
			crcStatus = iclass_CRC_check(isResponse, frame, data_len);

		}else if (protocol == ISO_14443B)
		{
			crcStatus = iso14443B_CRC_check(isResponse, frame, data_len);
		}
		else if (protocol == ISO_14443A){//Iso 14443a

			ComputeCrc14443(CRC_14443_A, frame, data_len-2, &b1, &b2);

			if (b1 != frame[data_len-2] || b2 != frame[data_len-1]) {
				if(!(isResponse & (data_len < 6)))
				{
						crcStatus = 0;
				}
			}
		}
	}
	//0 CRC-command, CRC not ok
	//1 CRC-command, CRC ok
	//2 Not crc-command
	char *crc = (crcStatus == 0 ? "!crc" : (crcStatus == 1 ? " ok " : "    "));

	EndOfTransmissionTimestamp = timestamp + duration;

	if(!isResponse)
	{
		if(protocol == ICLASS)
			annotateIclass(explanation,sizeof(explanation),frame,data_len);
		else if (protocol == ISO_14443A)
			annotateIso14443a(explanation,sizeof(explanation),frame,data_len);
		else if(protocol == ISO_14443B)
			annotateIso14443b(explanation,sizeof(explanation),frame,data_len);
	}

	int num_lines = MIN((data_len - 1)/16 + 1, 16);
	for (int j = 0; j < num_lines ; j++) {
		if (j == 0) {
			PrintAndLog(" %9d | %9d | %s | %-64s| %s| %s",
				(timestamp - first_timestamp),
				(EndOfTransmissionTimestamp - first_timestamp),
				(isResponse ? "Tag" : "Rdr"),
				line[j],
				(j == num_lines-1) ? crc : "    ",
				(j == num_lines-1) ? explanation : "");
		} else {
			PrintAndLog("           |           |     | %-64s| %s| %s",
				line[j],
				(j == num_lines-1)?crc:"    ",
				(j == num_lines-1) ? explanation : "");
		}
	}

	if (tracepos + sizeof(uint32_t) + sizeof(uint16_t) + sizeof(uint16_t) > traceLen) return traceLen;
	
	bool next_isResponse = *((uint16_t *)(trace + tracepos + 6)) & 0x8000;

	if (showWaitCycles && !isResponse && next_isResponse) {
		uint32_t next_timestamp = *((uint32_t *)(trace + tracepos));
		if (next_timestamp != 0x44444444) {
			PrintAndLog(" %9d | %9d | %s | fdt (Frame Delay Time): %d",
				(EndOfTransmissionTimestamp - first_timestamp),
				(next_timestamp - first_timestamp),
				"   ",
				(next_timestamp - EndOfTransmissionTimestamp));
		}
	}

	return tracepos;
}


int CmdHFList(const char *Cmd)
{
	bool showWaitCycles = false;
	char type[40] = {0};
	int tlen = param_getstr(Cmd,0,type);
	char param = param_getchar(Cmd, 1);
	bool errors = false;
	uint8_t protocol = 0;
	//Validate params
	if(tlen == 0)
	{
		errors = true;
	}
	if(param == 'h' || (param !=0 && param != 'f'))
	{
		errors = true;
	}
	if(!errors)
	{
		if(strcmp(type, "iclass") == 0)
		{
			protocol = ICLASS;
		}else if(strcmp(type, "14a") == 0)
		{
			protocol = ISO_14443A;
		}
		else if(strcmp(type, "14b") == 0)
		{
			protocol = ISO_14443B;
		}else if(strcmp(type,"raw")== 0)
		{
			protocol = -1;//No crc, no annotations
		}else{
			errors = true;
		}
	}

	if (errors) {
		PrintAndLog("List protocol data in trace buffer.");
		PrintAndLog("Usage:  hf list <protocol> [f]");
		PrintAndLog("    f      - show frame delay times as well");
		PrintAndLog("Supported <protocol> values:");
		PrintAndLog("    raw    - just show raw data without annotations");
		PrintAndLog("    14a    - interpret data as iso14443a communications");
		PrintAndLog("    14b    - interpret data as iso14443b communications");
		PrintAndLog("    iclass - interpret data as iclass communications");
		PrintAndLog("");
		PrintAndLog("example: hf list 14a f");
		PrintAndLog("example: hf list iclass");
		return 0;
	}


	if (param == 'f') {
		showWaitCycles = true;
	}


	uint8_t *trace;
	uint16_t tracepos = 0;
<<<<<<< HEAD
	GetFromBigBuf(trace, TRACE_SIZE, 0);
	WaitForResponse(CMD_ACK, NULL);
	PrintAndLog("Recorded Activity");
=======
	trace = malloc(USB_CMD_DATA_SIZE);

	// Query for the size of the trace
	UsbCommand response;
	GetFromBigBuf(trace, USB_CMD_DATA_SIZE, 0);
	WaitForResponse(CMD_ACK, &response);
	uint16_t traceLen = response.arg[2];
	if (traceLen > USB_CMD_DATA_SIZE) {
		uint8_t *p = realloc(trace, traceLen);
		if (p == NULL) {
			PrintAndLog("Cannot allocate memory for trace");
			free(trace);
			return 2;
		}
		trace = p;
		GetFromBigBuf(trace, traceLen, 0);
		WaitForResponse(CMD_ACK, NULL);
	}
	
	PrintAndLog("Recorded Activity (TraceLen = %d bytes)", traceLen);
>>>>>>> 146c201c
	PrintAndLog("");
	PrintAndLog("Start = Start of Start Bit, End = End of last modulation. Src = Source of Transfer");
	PrintAndLog("iso14443a - All times are in carrier periods (1/13.56Mhz)");
	PrintAndLog("iClass    - Timings are not as accurate");
	PrintAndLog("");
	PrintAndLog("     Start |       End | Src | Data (! denotes parity error)                                   | CRC | Annotation         |");
	PrintAndLog("-----------|-----------|-----|-----------------------------------------------------------------|-----|--------------------|");

	while(tracepos < traceLen)
	{
		tracepos = printTraceLine(tracepos, traceLen, trace, protocol, showWaitCycles);
	}

	free(trace);
	return 0;
}


static command_t CommandTable[] = 
{
  {"help",        CmdHelp,          1, "This help"},
  {"14a",         CmdHF14A,         1, "{ ISO14443A RFIDs... }"},
  {"14b",         CmdHF14B,         1, "{ ISO14443B RFIDs... }"},
  {"15",          CmdHF15,          1, "{ ISO15693 RFIDs... }"},
  {"epa",         CmdHFEPA,         1, "{ German Identification Card... }"},
  {"legic",       CmdHFLegic,       0, "{ LEGIC RFIDs... }"},
  {"iclass",      CmdHFiClass,      1, "{ ICLASS RFIDs... }"},
  {"mf",      		CmdHFMF,		1, "{ MIFARE RFIDs... }"},
  {"mfu",			CmdHFMFUltra,		1, "{ MIFARE Ultralight RFIDs... }"},
  {"tune",        CmdHFTune,        0, "Continuously measure HF antenna tuning"},
  {"list",       CmdHFList,         1, "List protocol data in trace buffer"},
	{NULL, NULL, 0, NULL}
};

int CmdHF(const char *Cmd)
{
  CmdsParse(CommandTable, Cmd);
  return 0; 
}

int CmdHelp(const char *Cmd)
{
  CmdsHelp(CommandTable);
  return 0;
}<|MERGE_RESOLUTION|>--- conflicted
+++ resolved
@@ -623,11 +623,6 @@
 
 	uint8_t *trace;
 	uint16_t tracepos = 0;
-<<<<<<< HEAD
-	GetFromBigBuf(trace, TRACE_SIZE, 0);
-	WaitForResponse(CMD_ACK, NULL);
-	PrintAndLog("Recorded Activity");
-=======
 	trace = malloc(USB_CMD_DATA_SIZE);
 
 	// Query for the size of the trace
@@ -648,7 +643,6 @@
 	}
 	
 	PrintAndLog("Recorded Activity (TraceLen = %d bytes)", traceLen);
->>>>>>> 146c201c
 	PrintAndLog("");
 	PrintAndLog("Start = Start of Start Bit, End = End of last modulation. Src = Source of Transfer");
 	PrintAndLog("iso14443a - All times are in carrier periods (1/13.56Mhz)");
